
<<<<<<< HEAD
1.6.0b2 (Unrleeased)
--------------------

- fix incremental zodbconvert
  [mamico]

=======
1.6.0b2 (2014-10-03)
--------------------

- Packing: Used cursor.fetchmany() to make packing more efficient.
>>>>>>> 2df8f8df

1.6.0b1 (2014-09-04)
--------------------

- The local cache is now more configurable and uses ``zlib`` compression
  by default.

- Added support for ``zodburi``, which means you can open a storage
  using "postgres:", "mysql:", or "oracle:" URIs.

- Packing: Reduced RAM consumption while packing by using IIBTree.Set
  instead of built-in set objects.

- MySQL 5.5: The test suite was freezing in checkBackwardTimeTravel. Fixed.

- Added performance metrics using the perfmetrics package.

- zodbconvert: Add an --incremental option to the zodbconvert script,
  letting you convert additional transactions at a later date, or
  update a non-live copy of your database, copying over missing
  transactions.

- Replication: Added the ro-replica-conf option, which tells RelStorage
  to use a read-only database replica for load connections. This makes
  it easy for RelStorage clients to take advantage of read-only
  database replicas.

- Replication: When the database connection is stale (such as when
  RelStorage switches to an asynchronous replica that is not yet up to
  date), RelStorage will now raise ReadConflictError by default.
  Ideally, the application will react to the error by transparently
  retrying the transaction, while the database gets up to date. A
  subsequent transaction will no longer be stale.

- Replication: Added the revert-when-stale option. When this option is
  true and the database connection is stale, RelStorage reverts the
  ZODB connection to the stale state rather than raise
  ReadConflictError. This option is intended for highly available,
  read-only ZODB clients. This option would probably confuse users of
  read-write ZODB clients, whose changes would sometimes seem to be
  temporarily reverted.

- Caching: Use the database name as the cache-prefix by default. This
  will hopefully help people who accidentally use a single memcached for
  multiple databases.

- Fixed compatibility with persistent 4.0.5 and above.

1.5.1 (2011-11-12)
------------------

- Packing: Lowered garbage collection object reference finding log level to
  debug; this stage takes mere seconds, even in large sites, but could produce
  10s of thousands of lines of log output.

- RelStorage was opening a test database connection (and was leaving it
  idle in a transaction with recent ZODB versions that support
  IMVCCStorage.) RelStorage no longer opens that test connection.

- zodbconvert: Avoid holding a list of all transactions in memory.

- Just after installing the database schema, verify the schema was
  created correctly. This affects MySQL in particular.

1.5.0 (2011-06-30)
------------------

- PostgreSQL: Fixed another minor compatibility issue with PostgreSQL 9.0.
  Packing raised an error when the client used old an version of libpq.

- Delete empty transactions in batches of 1000 rows instead of all in one
  go, to prevent holding the transaction lock for longer than absolutely
  necessary.

- Oracle: Fix object reference downloading performance for large RelStorage
  databases during the garbage collection phase of a pack.

- Oracle, PostgreSQL: Switch to storing ZODB blob in chunks up to 4GB
  (the maximum supported by cx_Oracle) or 2GB (PostgreSQL maximum blob size)
  to maximize blob reading and writing performance.

  The PostgreSQL blob_chunk schema changed to support this, see
  notes/migrate-to-1.5.txt to update existing databases.

- zodbconvert: When copying a database containing blobs, ensure the source
  blob file exists long enough to copy it.

1.5.0b2 (2011-03-02)
--------------------

- Better packing based on experience with large databases.  Thanks
  to Martijn Pieters!

    - Added more feedback to the packing process. It'll now report
      during batch commit how much of the total work has been
      completed, but at most every .1% of the total number of
      transactions or objects to process.

    - Renamed the --dry-run option to --prepack and added a
      --use-prepack-state to zodbpack. With these 2 options the
      pre-pack and pack phases can be run separately, allowing re-use
      of the pre-pack analysis data or even delegating the pre-pack
      phase off to a separate server.

    - Replaced the packing duty cycle with a nowait locking strategy.
      The pack operation will now request the commit lock but pauses if
      it is already taken. It releases the lock after every batch
      (defaulting to 1 second processing). This makes the packing
      process faster while at the same time yielding to regular ZODB
      commits when busy.

    - Do not hold the commit lock during pack cleanup while deleting
      rows from the object reference tables; these tables are
      pack-specific and regular ZODB commits never touch these.

- Added an option to control schema creation / updating on startup.
  Setting the ``create-schema`` option to false will let you use
  RelStorage without a schema update.

- Fixed compatibility with PostgreSQL 9.0, which is capable of
  returning a new 'hex' type to the client. Some builds of psycopg2
  return garbage or raise an error when they see the new type. The fix
  was to encode more SQL query responses using base 64.

- With the new shared-blob-dir option set to false, it was possible
  for a thread to read a partially downloaded blob.  Fixed.  Thanks for
  the report from Maurits van Rees.

- Support for "shared-blob-dir false" now requires ZODB 3.9 or better.
  The code in the ZODB 3.8 version of ZODB.blob is not compatible with
  BlobCacheLayout, leading to blob filename collisions.

1.5.0b1 (2011-02-05)
--------------------

- Added a state_size column to object_state, making it possible
  to query the size of objects without loading the state.  The new
  column is intended for gathering statistics.  A schema migration
  is required.

- Added more logging during zodbconvert to show that something is
  happening and give an indication of how far along the process is.

- Fixed a missing import in the blob cache cleanup code.

- Added a --dry-run option to zodbpack.

- Replaced the graph traversal portion of the pack code with
  a more efficient implementation using Python sets (instead of SQL).
  The new code is much faster for packing databases with deeply
  nested objects.

1.5.0a1 (2010-10-21)
--------------------

- Added an option to store ZODB blobs in the database.  The option is
  called "shared-blob-dir" and it behaves very much like the ZEO
  option of the same name.  Blobs stored in the database are broken
  into chunks to reduce the impact on RAM.

- Require setuptools or distribute.  Plain distutils is not sufficient.

1.4.2 (2011-02-04)
------------------

- Fixed compatibility with ZODB 3.10.  As reported by Jürgen Herrmann,
  there was a problem with conflict errors.  The RelStorage patch of the
  sync() method now works with ZODB 3.10.

- Fixed a bug in packing history-free databases.  If changes were
  made to the database during the pack, the pack code could delete
  too many objects.  Thanks to Chris Withers for writing test code
  that revealed the bug.  A schema migration is required for history-free
  databases; see notes/migration-to-1.4.txt.

- Enabled logging to stderr in zodbpack.

1.4.1 (2010-10-21)
------------------

- Oracle: always connect in threaded mode.  Without threaded mode,
  clients of Oracle 11g sometimes segfault.

1.4.0 (2010-09-30)
------------------

- Made compatible with ZODB 3.10.0b7.

- Enabled ketama and compression in pylibmc_wrapper.  Both options
  are better for clusters.  [Helge Tesdal]

- Oracle: Use a more optimal query for POSKeyError logging.  [Helge Tesdal]

- Fixed a NameError that occurred when getting the history of an
  object where transaction extended info was set.  [Helge Tesdal]

1.4.0c4 (2010-09-17)
--------------------

- Worked around an Oracle RAC bug: apparently, in a RAC environment,
  the read-only transaction mode does not isolate transactions in the
  manner specified by the documentation, so Oracle users now have to
  use serializable isolation like everyone else. It's slower but more
  reliable.

- Use the client time instead of the database server time as a factor
  in the transaction ID.  RelStorage was using the database server time
  to reduce the need for synchronized clocks, but in practice, that
  policy broke tests and did not really avoid the need to synchronize
  clocks.  Also, the effect of unsynchronized clocks is predictable
  and manageable: you'll get bunches of transactions with sequential
  timestamps.

- If the database returns an object from the future (which should never
  happen), generate a ReadConflictError, hopefully giving the application
  a chance to recover.  The most likely causes of this are a broken
  database and threading bugs.

1.4.0c3 (2010-07-31)
--------------------

- Always update the RelStorage cache when opening a database connection for
  loading, even when no ZODB Connection is using the storage.  Otherwise,
  code that used the storage interface directly could cause the cache
  to fall out of sync; the effects would be seen in the next
  ZODB.Connection.

- Added a ZODB monkey patch that passes the "force" parameter to the
  sync method.  This should help the poll-interval option do its job
  better.

1.4.0c2 (2010-07-28)
--------------------

- Fixed a subtle bug in the cache code that could lead to an
  AssertionError indicating a cache inconsistency.  The inconsistency
  was caused by after_poll(), which was ignoring the randomness of
  the order of the list of recent changes, leading it to sometimes
  put the wrong transfer ID in the "delta_after" dicts.  Also expanded
  the AssertionError with debugging info, since cache inconsistency
  can still be caused by database misconfiguration and mismatched
  client versions.

- Oracle: updated the migration notes.  The relstorage_util package
  is not needed after all.

1.4.0c1 (2010-06-19)
--------------------

- History-preserving storages now replace objects on restore instead of
  just inserting them.  This should solve problems people were
  having with the zodbconvert utility.

- Oracle: call the DBMS_LOCK.REQUEST function directly instead of using
  a small package named ``relstorage_util``. The ``relstorage_util``
  package was designed as a secure way to access the DBMS_LOCK package,
  but the package turned out to be confusing to DBAs and provided no
  real security advantage.  People who have already deployed
  RelStorage 1.4.x on Oracle need to do the following:

      GRANT EXECUTE ON DBMS_LOCK TO <zodb_user>;

  You can also drop the ``relstorage_util`` package.  Keep the
  ``relstorage_op`` package.

- Made compatible with ZODB 3.10.

- MySQL: specify the transaction isolation mode for every connection,
  since the default is apparently not necessarily "read committed"
  anymore.

1.4.0b3 (2010-02-02)
--------------------

- Auto-reconnect in new_oid().

1.4.0b2 (2010-01-30)
--------------------

- Include all test subpackages in setup.py.

- Raise an error if MySQL reverts to MyISAM rather than using the InnoDB
  storage engine.

1.4.0b1 (2009-11-17)
--------------------

- Added the keep-history option. Set it to false to keep no history.
  (Packing is still required for garbage collection and blob deletion.)

- Added the replica-conf and replica-timeout options.  Set replica-conf
  to a filename containing the location of database replicas.  Changes
  to the file take effect at transaction boundaries.

- Expanded the option documentation in README.txt.

- Revised the way RelStorage uses memcached.  Minimized the number of
  trips to both the cache server and the database.

- Added an in-process pickle cache that serves a function similar to the
  ZEO cache.

- Added a wrapper module for pylibmc.

- Store operations now use multi-insert and multi-delete SQL
  statements to reduce the effect of network latency.

- Renamed relstorage.py to storage.py to overcome import issues.
  Also moved the Options class to options.py.

- Updated the patch for ZODB 3.7 and 3.8 to fix an issue with
  blobs and subtransactions.

- Divided the implementation of database adapters into many small
  objects, making the adapter code more modular.  Added interfaces
  that describe the duties of each part.

- Oracle: Sped up restore operations by sending short blobs inline.

- Oracle: Use a timeout on commit locks.  This requires installation
  of a small PL/SQL package that can access DBMS_LOCK.  See README.txt.

- Oracle: Used PL/SQL bulk insert operations to improve write
  performance.

- PostgreSQL: use the documented ALTER SEQUENCE RESTART WITH
  statement instead of ALTER SEQUENCE START WITH.

- Moved MD5 sum computation to the adapters so they can choose not
  to use MD5.

- Changed loadSerial to load from the store connection only if the
  load connection can not provide the object requested.

- Stopped wrapping database disconnect exceptions.  Now the code
  catches and handles them directly.

- Use the store connection rather than the load connection for OID
  allocation.

- Detect and handle backward time travel, which can happen after
  failover to an out-of-date asynchronous slave database. For
  simplicity, invalidate the whole ZODB cache when this happens.

- Replaced the speed test script with a separately distributed package,
  ``zodbshootout``.

- Added the ``zodbpack`` script.

1.3.0b1 (2009-09-04)
--------------------

- Added support for a blob directory. No BlobStorage wrapper is needed.
  Cluster nodes will need to use a shared filesystem such as NFS or
  SMB/CIFS.

- Added the blob-dir parameter to the ZConfig schema and README.txt.


1.2.0 (2009-09-04)
------------------

- In Oracle, trim transaction descriptions longer than 2000 bytes.

- When opening the database for the first time, don't issue a warning
  about the inevitable POSKeyError on the root OID.

- If RelStorage tries to unpickle a corrupt object state during packing,
  it will now report the oid and tid in the log.


1.2.0b2 (2009-05-05)
--------------------

- RelStorage now implements IMVCCStorage, making it compatible with
  ZODB 3.9.0b1 and above.

- Removed two-phase commit support from the PostgreSQL adapter. The
  feature turned out to be unnecessary.

- Added MySQL 5.1.34 and above to the list of supportable databases.

- Fixed minor test failures under Windows. Windows is now a supportable
  platform.<|MERGE_RESOLUTION|>--- conflicted
+++ resolved
@@ -1,17 +1,13 @@
-
-<<<<<<< HEAD
-1.6.0b2 (Unrleeased)
+1.6.0b3 (Unrleeased)
 --------------------
 
 - fix incremental zodbconvert
   [mamico]
 
-=======
 1.6.0b2 (2014-10-03)
 --------------------
 
 - Packing: Used cursor.fetchmany() to make packing more efficient.
->>>>>>> 2df8f8df
 
 1.6.0b1 (2014-09-04)
 --------------------
