--- conflicted
+++ resolved
@@ -158,10 +158,6 @@
         stmt = intern(stmt % self.runner.script_vars)
 
         cursor.execute(stmt, params)
-<<<<<<< HEAD
-        return list(cursor)
+        return cursor.fetchall()
 
-Poller = implementer(IPoller)(Poller)
-=======
-        return cursor.fetchall()
->>>>>>> 2df8f8df
+Poller = implementer(IPoller)(Poller)