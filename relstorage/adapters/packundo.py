--- conflicted
+++ resolved
@@ -19,12 +19,8 @@
 from operator import itemgetter
 from perfmetrics import metricmethod
 from relstorage.adapters.interfaces import IPackUndo
-<<<<<<< HEAD
 from relstorage.compat import implements, implementer, PY3, decodestring
-=======
 from relstorage.iter import fetchmany
-from zope.interface import implements
->>>>>>> 2df8f8df
 import BTrees
 import logging
 import time
